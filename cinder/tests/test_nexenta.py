--- conflicted
+++ resolved
@@ -81,12 +81,8 @@
             setattr(self.nms_mock, mod, self.mox.CreateMockAnything())
         self.stubs.Set(jsonrpc, 'NexentaJSONProxy',
                        lambda *_, **__: self.nms_mock)
-<<<<<<< HEAD
-        self.drv = iscsi_ns.NexentaISCSIDriver(configuration=self.configuration)
-=======
         self.drv = iscsi_ns.NexentaISCSIDriver(
             configuration=self.configuration)
->>>>>>> 9aa6ced1
         self.drv.do_setup({})
 
     def test_setup_error(self):
